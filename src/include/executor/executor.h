--- conflicted
+++ resolved
@@ -596,12 +596,7 @@
 extern void CheckCmdReplicaIdentity(Relation rel, CmdType cmd);
 
 extern void CheckSubscriptionRelkind(char relkind, const char *nspname,
-<<<<<<< HEAD
-						 const char *relname);
+									 const char *relname);
 extern void GetNeededColumnsForNode(Node *expr, bool *mask, int n);
 extern bool *GetNeededColumnsForScan(ScanState *scanstate, int ncol);
-=======
-									 const char *relname);
->>>>>>> db6e2b4c
-
 #endif							/* EXECUTOR_H  */